{
	"name": "tslint",
	"description": "TSLint for Visual Studio Code",
<<<<<<< HEAD
	"version": "0.5.16",
=======
	"version": "0.5.17",
>>>>>>> 7aa840f0
	"publisher": "eg2",
	"icon": "TSLint_icon.svg",
	"galleryBanner": {
		"color": "#5c2d91",
		"theme": "dark"
	},
	"homepage": "https://github.com/Microsoft/vscode-tslint/blob/master/README.md",
	"repository": {
		"type": "git",
		"url": "https://github.com/Microsoft/vscode-tslint.git"
	},
	"bugs": {
		"url": "https://github.com/Microsoft/vscode-tslint/issues"
	},
	"categories": [
		"Languages",
		"Linters"
	],
	"engines": {
		"vscode": "0.10.x"
	},
	"activationEvents": [
		"onLanguage:typescript",
		"onLanguage:typescriptreact"
	],
	"main": "./out/extension",
	"contributes": {
		"configuration": {
			"type": "object",
			"title": "TSLint configuration",
			"properties": {
				"tslint.enable": {
					"type": "boolean",
					"default": true,
					"description": "Control whether tslint is enabled for TypeScript files or not."
				},
				"tslint.rulesDirectory": {
					"type": ["string", "array"],
					"items": {
						"type": "string"
					},
					"description": "An additional rules directory",
					"default": ""
				},
				"tslint.validateWithDefaultConfig": {
					"type": "boolean",
					"description": "Validate a file when there is only a default tslint configuration is found",
					"default": false
				},
				"tslint.configFile": {
					"type": "string",
					"description": "The path to the rules configuration file",
					"default": ""
				},
				"tslint.ignoreDefinitionFiles": {
					"type": "boolean",
					"default": true,
					"description": "Control if TypeScript definition files should be ignored"
				},
				"tslint.exclude": {
					"type": ["string", "array"],
					"items": {
						"type": "string"
					},
					"description": "Configure glob patterns of file paths to exclude from linting"
				}
			}
		},
        "jsonValidation": [
            {
                "fileMatch": "tslint.json",
                "url": "http://json.schemastore.org/tslint"
            }
        ]
	},
	"scripts": {
		"vscode:prepublish": "cd ../tslint-server && npm run compile && cd ../tslint && tsc -p ./",
		"compile": "tsc -p ./",
		"watch": "tsc -watch -p ./"

	},
	"devDependencies": {
		"vscode": "0.10.x",
		"typescript": "^1.6.2"
	},
	"dependencies": {
		"vscode-languageclient": "^1.1.0"
	}
}<|MERGE_RESOLUTION|>--- conflicted
+++ resolved
@@ -1,11 +1,7 @@
 {
 	"name": "tslint",
 	"description": "TSLint for Visual Studio Code",
-<<<<<<< HEAD
-	"version": "0.5.16",
-=======
 	"version": "0.5.17",
->>>>>>> 7aa840f0
 	"publisher": "eg2",
 	"icon": "TSLint_icon.svg",
 	"galleryBanner": {
